module NeuralNetDiffEq

using Reexport, Statistics
@reexport using DiffEqBase

using Flux, Zygote, DiffEqSensitivity, ForwardDiff, Random, Distributions
<<<<<<< HEAD
using DiffEqFlux, Adapt , StochasticDiffEq
=======
using DiffEqFlux, Adapt, CuArrays
>>>>>>> c4f35b0c
import Tracker, Optim

abstract type NeuralNetDiffEqAlgorithm <: DiffEqBase.AbstractODEAlgorithm end

struct TerminalPDEProblem{G,F,Mu,Sigma,X,T,P,K} <: DiffEqBase.DEProblem
    g::G
    f::F
    μ::Mu
    σ::Sigma
    X0::X
    tspan::Tuple{T,T}
    p::P
    kwargs::K
    TerminalPDEProblem(g,f,μ,σ,X0,tspan,p=nothing;kwargs...) = new{typeof(g),typeof(f),
                                                         typeof(μ),typeof(σ),
                                                         typeof(X0),eltype(tspan),
                                                         typeof(p),typeof(kwargs)}(
                                                         g,f,μ,σ,X0,tspan,p,kwargs)
end

Base.summary(prob::TerminalPDEProblem) = string(nameof(typeof(prob)))

function Base.show(io::IO, A::TerminalPDEProblem)
  println(io,summary(A))
  print(io,"timespan: ")
  show(io,A.tspan)
end

struct KolmogorovPDEProblem{ F, G, Phi, X , T , D ,P,U0, ND} <: DiffEqBase.DEProblem
    f::F
    g::G
    phi::Phi
    xspan::Tuple{X,X}
    tspan::Tuple{T,T}
    d::D
    p::P
    u0::U0
    noise_rate_prototype::ND
    KolmogorovPDEProblem( f, g, phi , xspan , tspan , d, p=nothing, u0=0 , noise_rate_prototype= nothing) = new{typeof(f),typeof(g),typeof(phi),eltype(tspan),eltype(xspan),typeof(d),typeof(p),typeof(u0),typeof(noise_rate_prototype)}(f,g,phi,xspan,tspan,d,p,u0,noise_rate_prototype)
end

Base.summary(prob::KolmogorovPDEProblem) = string(nameof(typeof(prob)))
function Base.show(io::IO, A::KolmogorovPDEProblem)
  println(io,summary(A))
  print(io,"timespan: ")
  show(io,A.tspan)
  print(io,"xspan: ")
  show(io,A.xspan)
  println(io , "μ")
  show(io , A.f)
  println(io,"Sigma")
  show(io , A.g)
end

include("ode_solve.jl")
include("pde_solve.jl")
include("pde_solve_ns.jl")
include("kolmogorov_solve.jl")
include("stopping_solve.jl")


export NNODE, TerminalPDEProblem, NNPDEHan, NNPDENS, KolmogorovPDEProblem, NNKolmogorov, NNStopping

end # module<|MERGE_RESOLUTION|>--- conflicted
+++ resolved
@@ -4,11 +4,7 @@
 @reexport using DiffEqBase
 
 using Flux, Zygote, DiffEqSensitivity, ForwardDiff, Random, Distributions
-<<<<<<< HEAD
-using DiffEqFlux, Adapt , StochasticDiffEq
-=======
-using DiffEqFlux, Adapt, CuArrays
->>>>>>> c4f35b0c
+using DiffEqFlux, Adapt, CuArrays, StochasticDiffEq
 import Tracker, Optim
 
 abstract type NeuralNetDiffEqAlgorithm <: DiffEqBase.AbstractODEAlgorithm end
