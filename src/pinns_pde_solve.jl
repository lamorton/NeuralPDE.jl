RuntimeGeneratedFunctions.init(@__MODULE__)
"""
Algorithm for solving Physics-Informed Neural Networks problems.

Arguments:
* `chain` is a Flux.jl chain with a d-dimensional input and a 1-dimensional output,
* `init_params` is the initial parameter of the neural network,
* `phi` is a trial solution,
* `derivative` is method that calculates the derivative,
* `strategy` determines which training strategy will be used.
"""

struct PhysicsInformedNN{C,P,PH,DER,T,K}
  chain::C
  initθ::P
  phi::PH
  derivative::DER
  strategy::T
  kwargs::K
end

function PhysicsInformedNN(chain,
                           init_params = nothing;
                           _phi = nothing,
                           _derivative = nothing,
                           strategy = GridTraining(),
                           kwargs...)
    if init_params == nothing
        if chain isa AbstractArray
            initθ = DiffEqFlux.initial_params.(chain)
        else
            initθ = DiffEqFlux.initial_params(chain)
        end

    else
        initθ = init_params
    end

    if _phi == nothing
        if chain isa AbstractArray
            phi = get_phi.(chain)
        else
            phi = get_phi(chain)
        end
    else
        phi = _phi
    end

    if _derivative == nothing
        derivative = get_numeric_derivative()
    else
        derivative = _derivative
    end

    PhysicsInformedNN(chain,initθ,phi,derivative, strategy, kwargs)
end

abstract type TrainingStrategies  end

"""
* `dx` is the discretization of the grid
"""
struct GridTraining <: TrainingStrategies
    dx
end
function GridTraining(;dx= 0.1)
    GridTraining(dx)
end

"""
* `number_of_points` is number of points in random select training set
"""
struct StochasticTraining <:TrainingStrategies
    number_of_points:: Int64
end
function StochasticTraining(;number_of_points=100)
    StochasticTraining(number_of_points)
end

"""
* `sampling_method`: is the quasi-Monte Carlo sampling strategy.
* `number_of_points`: is number of quasi-random points in training set
* `number_of_minibatch` is number of generated training samples
For more information look: QuasiMonteCarlo.jl https://github.com/SciML/QuasiMonteCarlo.jl
"""
struct QuasiRandomTraining <:TrainingStrategies
    sampling_method::QuasiMonteCarlo.SamplingAlgorithm
    number_of_points:: Int64
    number_of_minibatch:: Int64
end
function QuasiRandomTraining(;sampling_method = UniformSample(), number_of_points=100,number_of_minibatch=10)
    QuasiRandomTraining(sampling_method,number_of_points,number_of_minibatch)
end
"""
* `algorithm`: quadrature algorithm,
* `reltol`: relative tolerance,
* `abstol` absolute tolerance,
* `maxiters`: the maximum number of iterations in quadrature algorithm,
* `batch`: the preferred number of points to batch.

For more information look: Quadrature.jl https://github.com/SciML/Quadrature.jl
"""
struct QuadratureTraining <: TrainingStrategies
    algorithm::DiffEqBase.AbstractQuadratureAlgorithm
    reltol::Float64
    abstol::Float64
    maxiters::Int64
    batch::Int64
end

function QuadratureTraining(;algorithm=HCubatureJL(),reltol= 1e-8,abstol= 1e-8,maxiters=1e3,batch=0)
    QuadratureTraining(algorithm,reltol,abstol,maxiters,batch)
end

"""
Create dictionary: variable => unique number for variable

# Example 1

Dict{Symbol,Int64} with 3 entries:
  :y => 2
  :t => 3
  :x => 1

# Example 2

 Dict{Symbol,Int64} with 2 entries:
  :u1 => 1
  :u2 => 2
"""
get_dict_vars(vars) = Dict( [Symbol(v) .=> i for (i,v) in enumerate(vars)])

# Wrapper for _transform_derivative
function transform_derivative(ex,dict_indvars,dict_depvars)
    if ex isa Expr
        ex.args = _transform_derivative(ex.args,dict_indvars,dict_depvars)
    end
    return ex
end

function get_ε(dim, der_num)
    epsilon = cbrt(eps(Float32))
    ε = zeros(Float32, dim)
    ε[der_num] = epsilon
    ε
end

θ = gensym("θ")

"""
Transform the derivative expression to inner representation

# Examples

1. First compute the derivative of function 'u(x,y)' with respect to x.

Take expressions in the form: `derivative(u(x,y), x)` to `derivative(phi, u, [x, y], εs, order, θ)`,
where
 phi - trial solution
 u_d - derived function
 x,y - coordinates of point
 εs - epsilon mask
 order - order of derivative
 θ - weight in neural network
"""
function _transform_derivative(_args,dict_indvars,dict_depvars)
    for (i,e) in enumerate(_args)
        if !(e isa Expr)
            if e in keys(dict_depvars)
                depvar = _args[1]
                num_depvar = dict_depvars[depvar]
                indvars = _args[2:end]
                _args = if length(dict_depvars) == 1
                    [:u, :([$(indvars...)]), :($θ), :phi]
                else
                    [:u, :([$(indvars...)]), Symbol(:($θ),num_depvar), Symbol(:phi,num_depvar)]
                end
                break
            elseif e == :derivative
                derivative_variables = Symbol[]
                order = 0
                while (_args[1] == :derivative)
                    order += 1
                    push!(derivative_variables, _args[end])
                    _args = _args[2].args
                end
                depvar = _args[1]
                num_depvar = dict_depvars[depvar]
                indvars = _args[2:end]
                dim_l = length(indvars)
                εs = [get_ε(dim_l,d) for d in 1:dim_l]
                undv = [dict_indvars[d_p] for d_p  in derivative_variables]
                εs_dnv = [εs[d] for d in undv]
                _args = if length(dict_depvars) == 1
                    [:derivative, :phi, :u, :([$(indvars...)]), εs_dnv, order, :($θ)]
                else
                    [:derivative, Symbol(:phi,num_depvar), :u, :([$(indvars...)]), εs_dnv, order, Symbol(:($θ),num_depvar)]
                end
                break
            end
        else
            _args[i].args = _transform_derivative(_args[i].args,dict_indvars,dict_depvars)
        end
    end
    return _args
end

"""
Parse ModelingToolkit equation form to the inner representation.

Example:

1)  1-D ODE: Dt(u(t)) ~ t +1

    Take expressions in the form: 'Equation(derivative(u(t), t), t + 1)' to 'derivative(phi, u_d, [t], [[ε]], 1, θ) - (t + 1)'

2)  2-D PDE: Dxx(u(x,y)) + Dyy(u(x,y)) ~ -sin(pi*x)*sin(pi*y)

    Take expressions in the form:
     Equation(derivative(derivative(u(x, y), x), x) + derivative(derivative(u(x, y), y), y), -(sin(πx)) * sin(πy))
    to
     (derivative(phi,u_d, [x, y], [[ε,0],[ε,0]], 2, θ) + derivative(phi, u_d, [x, y], [[0,ε],[0,ε]], 2, θ)) - -(sin(πx)) * sin(πy)

3)  System of PDEs: [Dx(u1(x,y)) + 4*Dy(u2(x,y)) ~ 0,
                    Dx(u2(x,y)) + 9*Dy(u1(x,y)) ~ 0]

    Take expressions in the form:
    2-element Array{Equation,1}:
        Equation(derivative(u1(x, y), x) + 4 * derivative(u2(x, y), y), ModelingToolkit.Constant(0))
        Equation(derivative(u2(x, y), x) + 9 * derivative(u1(x, y), y), ModelingToolkit.Constant(0))
    to
      [(derivative(phi, u1_d, [x, y], [[ε,0]], 1, θ) + 4 * derivative(phi, u2_d, [x, y], [[0,ε]], 1, θ)) - 0,
       (derivative(phi, u2_d, [x, y], [[ε,0]], 1, θ) + 9 * derivative(phi, u1_d, [x, y], [[0,ε]], 1, θ)) - 0]
"""
function parse_equation(eq,dict_indvars,dict_depvars)
    left_expr = transform_derivative(toexpr(eq.lhs),
                                     dict_indvars,dict_depvars)
    right_expr = transform_derivative(toexpr(eq.rhs),
                                     dict_indvars,dict_depvars)
    loss_func = :($left_expr - $right_expr)
end

"""
Build a loss function for a PDE or a boundary condition

# Examples: System of PDEs:

Take expressions in the form:

[Dx(u1(x,y)) + 4*Dy(u2(x,y)) ~ 0,
 Dx(u2(x,y)) + 9*Dy(u1(x,y)) ~ 0]

to

:((phi, cord, θ, derivative)->begin
          #= none:35 =#
          #= none:35 =#
          begin
              begin
                  u1 = ((x, y, θ)->begin
                              #= none:16 =#
                              (phi([x, y], θ))[1]
                          end)
                  u2 = ((x, y, θ)->begin
                              #= none:16 =#
                              (phi([x, y], θ))[2]
                          end)
                  u1_d = ((cord, θ)->begin
                              #= none:20 =#
                              (phi(cord, θ))[1]
                          end)
                  u2_d = ((cord, θ)->begin
                              #= none:20 =#
                              (phi(cord, θ))[2]
                          end)
              end
              let (x, y) = (cord[1], cord[2])
                  [(derivative(phi, u1_d, [x, y], [[ε, 0]], 1, θ) + 4 * derivative(phi, u2_d, [x, y], [[0, ε]], 1, θ)) - 0,
                   (derivative(phi, u2_d, [x, y], [[ε, 0]], 1, θ) + 9 * derivative(phi, u1_d, [x, y], [[0, ε]], 1, θ)) - 0]
              end
          end
      end)
"""
function build_symbolic_loss_function(eqs,_indvars,_depvars, phi, derivative,initθ; bc_indvars=nothing)
    # dictionaries: variable -> unique number
    depvars = [nameof(value(d)) for d in _depvars]
    indvars = [nameof(value(i)) for i in _indvars]
    dict_indvars = get_dict_vars(indvars)
    dict_depvars = get_dict_vars(depvars)
    bc_indvars = bc_indvars==nothing ? indvars : bc_indvars
    return build_symbolic_loss_function(eqs,indvars,depvars,
                                        dict_indvars,dict_depvars,
                                        phi, derivative,initθ,
                                        bc_indvars = bc_indvars)
end

function build_symbolic_loss_function(eqs,indvars,depvars,
                                      dict_indvars,dict_depvars,
                                      phi, derivative, initθ;
                                      bc_indvars = indvars)
    if !(eqs isa Array)
        eqs = [eqs]
    end
    loss_functions= Expr[]
    for eq in eqs
        push!(loss_functions,parse_equation(eq,dict_indvars,dict_depvars))
    end

    vars = :(cord, $θ, phi, derivative,u)
    ex = Expr(:block)
    if length(depvars) != 1
        θ_nums = Symbol[]
        phi_nums = Symbol[]
        for v in depvars
            num = dict_depvars[v]
            push!(θ_nums,:($(Symbol(:($θ),num))))
            push!(phi_nums,:($(Symbol(:phi,num))))
        end

        expr_θ = Expr[]
        expr_phi = Expr[]

        acum =  [0;accumulate(+, length.(initθ))]
        sep = [acum[i]+1 : acum[i+1] for i in 1:length(acum)-1]

        for i in eachindex(depvars)
            push!(expr_θ, :($θ[$(sep[i])]))
            push!(expr_phi, :(phi[$i]))
        end

        vars_θ = Expr(:(=), build_expr(:tuple, θ_nums), build_expr(:tuple, expr_θ))
        push!(ex.args,  vars_θ)

        vars_phi = Expr(:(=), build_expr(:tuple, phi_nums), build_expr(:tuple, expr_phi))
        push!(ex.args,  vars_phi)
    end
    indvars_ex = [:($:cord[$i]) for (i, u) ∈ enumerate(bc_indvars)]

    left_arg_pairs, right_arg_pairs = bc_indvars,indvars_ex

    vars_eq = Expr(:(=), build_expr(:tuple, left_arg_pairs), build_expr(:tuple, right_arg_pairs))
    let_ex = Expr(:let, vars_eq, build_expr(:vect, loss_functions))
    push!(ex.args,  let_ex)

<<<<<<< HEAD
    us = Expr[]
    for v in depvars
        var_num = dict_depvars[v]
        push!(us,:(($(indvars...), $θ, phi) -> sum(@views phi([$(indvars...)],$θ)[$var_num:$var_num])))
    end
    u_ds = Expr[]
    for (v,v_d) in zip(depvars, depvars_d)
        var_num = dict_depvars[v]
        push!(u_ds,:((cord, $θ, phi) -> sum(@views phi(cord,$θ)[$var_num:$var_num])))
    end
=======
>>>>>>> 6a028fff
    expr_loss_function = :(($vars) -> begin $ex end)
end

function build_loss_function(eqs,_indvars,_depvars, phi, derivative,initθ;bc_indvars=nothing)
    # dictionaries: variable -> unique number
    depvars = [nameof(value(d)) for d in _depvars]
    indvars = [nameof(value(i)) for i in _indvars]
    dict_indvars = get_dict_vars(indvars)
    dict_depvars = get_dict_vars(depvars)
    bc_indvars = bc_indvars==nothing ? indvars : bc_indvars
    return build_loss_function(eqs,indvars,depvars,
                               dict_indvars,dict_depvars,
                               phi, derivative,initθ,
                               bc_indvars = bc_indvars)
end

function build_loss_function(eqs,indvars,depvars,
                             dict_indvars,dict_depvars,
                             phi, derivative, initθ;
                             bc_indvars = indvars)

     expr_loss_function = build_symbolic_loss_function(eqs,indvars,depvars,
                                                       dict_indvars,dict_depvars,
                                                       phi, derivative, initθ;
                                                       bc_indvars = bc_indvars)
    u = get_u()
    _loss_function = @RuntimeGeneratedFunction(expr_loss_function)
    loss_function = (cord, θ) -> _loss_function(cord, θ, phi, derivative, u)
    return loss_function
end

# Get arguments from boundary condition functions
function get_bc_argument(bcs,dict_indvars,dict_depvars)
    bc_args = []
    for _bc in bcs
        _bc isa Array && error("boundary conditions must be represented as a one-dimensional array")
        left_expr = transform_derivative(toexpr(_bc.lhs),
                                         dict_indvars,dict_depvars)
        bc_arg = if (left_expr.args[1] == :derivative)
            left_expr.args[4].args
        else
            left_expr.args[2].args
        end
        push!(bc_args, bc_arg)
    end

    return bc_args
end


function get_bc_varibles(bcs,_indvars::Array,_depvars::Array)
    depvars = [nameof(value(d)) for d in _depvars]
    indvars = [nameof(value(i)) for i in _indvars]
    dict_indvars = get_dict_vars(indvars)
    dict_depvars = get_dict_vars(depvars)
    return get_bc_varibles(bcs,dict_indvars,dict_depvars)
end

function get_bc_varibles(bcs,dict_indvars,dict_depvars)
    bc_args = get_bc_argument(bcs,dict_indvars,dict_depvars)
    return map(barg -> filter(x -> x isa Symbol, barg), bc_args)
end

function generate_training_sets(domains,dx,bcs,_indvars::Array,_depvars::Array)
    depvars = [nameof(value(d)) for d in _depvars]
    indvars = [nameof(value(i)) for i in _indvars]
    dict_indvars = get_dict_vars(indvars)
    dict_depvars = get_dict_vars(depvars)
    return generate_training_sets(domains,dx,bcs,dict_indvars,dict_depvars)
end
# Generate training set in the domain and on the boundary
function generate_training_sets(domains,dx,bcs,dict_indvars::Dict,dict_depvars::Dict)
    if dx isa Array
        dxs = dx
    else
        dxs = fill(dx,length(domains))
    end

    bound_args = get_bc_argument(bcs,dict_indvars,dict_depvars)
    bound_vars = get_bc_varibles(bcs,dict_indvars,dict_depvars)

    spans = [d.domain.lower:dx:d.domain.upper for (d,dx) in zip(domains,dxs)]
    dict_var_span = Dict([Symbol(d.variables) => d.domain.lower:dx:d.domain.upper for (d,dx) in zip(domains,dxs)])

    dif = [Float64[] for i=1:size(domains)[1]]
    for _args in bound_args
        for (i,x) in enumerate(_args)
            if x isa Number
                push!(dif[i],x)
            end
        end
    end
    collect_spans = collect.(spans)
    bc_data = map(zip(dif,collect_spans)) do (d,c)
        setdiff(c, d)
    end

    train_set = vec(map(points -> collect(points), Iterators.product(spans...)))
    pde_train_set = vec(map(points -> collect(points), Iterators.product(bc_data...)))

    bcs_train_set = map(bound_vars) do bt
        span = map(b -> dict_var_span[b], bt)
        _set = vec(map(points -> collect(points), Iterators.product(span...)))
    end

    [pde_train_set,bcs_train_set,train_set]
end

function get_phi(chain)
    # The phi trial solution
    if chain isa FastChain
        phi = (x,θ) -> chain(adapt(typeof(θ),x),θ)
    else
        _,re  = Flux.destructure(chain)
        phi = (x,θ) -> re(θ)(adapt(typeof(θ),x))
    end
    phi
end

function get_u()
	u = (cord, θ, phi)->phi(cord, θ)[1]
end
# the method to calculate the derivative
function get_numeric_derivative()
    epsilon = 2*cbrt(eps(Float32))
    derivative = (phi,u,x,εs,order,θ) ->
    begin
        ε = εs[order]
        if order > 1
            return (derivative(phi,u,x+ε,εs,order-1,θ)
                  - derivative(phi,u,x-ε,εs,order-1,θ))/epsilon
        else
            return (u(x+ε,θ,phi) - u(x-ε,θ,phi))/epsilon
        end
    end
    derivative
end

function get_loss_function(loss_functions, train_sets, strategy::GridTraining)
    # norm coefficient for loss function
    τ_ = loss_functions isa Array ? sum(length(train_set) for train_set in train_sets) : length(train_sets)
    τ = 1.0f0 / τ_

    function inner_loss(loss_function,x,θ)
        sum(loss_function(x, θ))
    end

    if !(loss_functions isa Array)
        loss_functions = [loss_functions]
        train_sets = [train_sets]
    end
    f = (loss,train_set,θ) -> sum(abs2,[inner_loss(loss,x,θ) for x in train_set])
    loss = (θ) ->  τ * sum(f(loss_function,train_set,θ) for (loss_function,train_set) in zip(loss_functions,train_sets))
    return loss
end


function get_loss_function(loss_functions, bounds, strategy::StochasticTraining)
    number_of_points = strategy.number_of_points
    lbs,ubs = bounds

    function inner_loss(loss_function,x,θ)
        sum(loss_function(x, θ))
    end

    if !(loss_functions isa Array)
        loss_functions = [loss_functions]
        lbs = [lbs]
        ubs = [ubs]
    end
    τ = 1.0f0 / number_of_points

    loss = (θ) -> begin
        total = 0.
        for (lb, ub,l) in zip(lbs, ubs, loss_functions)
            len = length(lb)
            for i in 1:number_of_points
                r_point = lb .+ ub .* rand(len)
                total += inner_loss(l,r_point,θ)^2
            end
        end
        return τ * total
    end
    return loss
end

function get_loss_function(loss_functions, bounds, strategy::QuasiRandomTraining)
    sampling_method = strategy.sampling_method
    number_of_points = strategy.number_of_points
    number_of_minibatch = strategy.number_of_minibatch
    lbs,ubs = bounds

    function inner_loss(loss_function,x,θ)
        sum(loss_function(x, θ))
    end

    if !(loss_functions isa Array)
        loss_functions = [loss_functions]
        lbs = [lbs]
        ubs = [ubs]
    end
    τ = number_of_points
    ss =[]
    for (lb, ub) in zip(lbs, ubs)
        s = QuasiMonteCarlo.generate_design_matrices(number_of_points,lb,ub,sampling_method,number_of_minibatch)
        push!(ss,s)
    end
    loss = (θ) -> begin
        total = 0.
        for (lb, ub,s_,l) in zip(lbs,ubs,ss,loss_functions)
            s =  s_[rand(1:number_of_minibatch)]
            ste_ = size(lb)[1]
            k = size(lb)[1]-1
            for i in 1:ste_:ste_*number_of_points
                r_point = s[i:i+k]
                total += inner_loss(l,r_point,θ)^2
            end
        end
        return (1.0f0/τ) * total
    end
    return loss
end

function get_bounds(domains,bcs,_indvars::Array,_depvars::Array)
    depvars = [nameof(value(d)) for d in _depvars]
    indvars = [nameof(value(i)) for i in _indvars]
    dict_indvars = get_dict_vars(indvars)
    dict_depvars = get_dict_vars(depvars)
    return get_bounds(domains,bcs,dict_indvars,dict_depvars)
end

function get_bounds(domains,bcs,dict_indvars,dict_depvars)
    bound_vars = get_bc_varibles(bcs,dict_indvars,dict_depvars)

    pde_lower_bounds = [d.domain.lower for d in domains]
    pde_upper_bounds = [d.domain.upper for d in domains]
    pde_bounds= [pde_lower_bounds,pde_upper_bounds]

    dict_lower_bound = Dict([Symbol(d.variables) => d.domain.lower for d in domains])
    dict_upper_bound = Dict([Symbol(d.variables) => d.domain.upper for d in domains])

    bcs_lower_bounds = map(bound_vars) do bt
        map(b -> dict_lower_bound[b], bt)
    end
    bcs_upper_bounds = map(bound_vars) do bt
        map(b -> dict_upper_bound[b], bt)
    end
    bcs_bounds= [bcs_lower_bounds,bcs_upper_bounds]

    [pde_bounds, bcs_bounds]
end

function get_loss_function(loss_functions, bounds, strategy::QuadratureTraining)
    lbs,ubs = bounds

    function inner_loss(loss_function,x,θ)
        sum(loss_function(x, θ))
    end

    if !(loss_functions isa Array)
        loss_functions = [loss_functions]
        lbs = [lbs]
        ubs = [ubs]
    end

    τ = 1.0f0 / ((10)^length(ubs[1])*length(ubs))

    f = (lb,ub,loss_,θ) -> begin
        _loss = (x,θ) -> sum(abs2,inner_loss(loss_, x, θ))
        prob = QuadratureProblem(_loss,lb,ub,θ;batch = strategy.batch)
        solve(prob,
              strategy.algorithm,
              reltol = strategy.reltol,
              abstol = strategy.abstol,
              maxiters = strategy.maxiters)[1]
    end
    loss = (θ) -> τ*sum(f(lb,ub,loss_,θ) for (lb,ub,loss_) in zip(lbs,ubs,loss_functions))
    return loss
end
function symbolic_discretize(pde_system::PDESystem, discretization::PhysicsInformedNN)
    eqs = pde_system.eq
    bcs = pde_system.bcs

    domains = pde_system.domain
    # dimensionality of equation
    dim = length(domains)

    depvars = [nameof(value(d)) for d in pde_system.depvars]
    indvars = [nameof(value(i)) for i in pde_system.indvars]
    dict_indvars = get_dict_vars(indvars)
    dict_depvars = get_dict_vars(depvars)

    chain = discretization.chain
    initθ = discretization.initθ
    phi = discretization.phi
    derivative = discretization.derivative
    strategy = discretization.strategy

    symbolic_pde_loss_function = build_symbolic_loss_function(eqs,indvars,depvars,
                                                              dict_indvars,dict_depvars,
                                                              phi, derivative,initθ)

    bc_indvars = get_bc_varibles(bcs,dict_indvars,dict_depvars)
    symbolic_bc_loss_functions = [build_symbolic_loss_function(bc,indvars,depvars,
                                                               dict_indvars,dict_depvars,
                                                               phi, derivative,initθ;
                                                               bc_indvars = bc_indvar) for (bc,bc_indvar) in zip(bcs,bc_indvars)]
    symbolic_pde_loss_function,symbolic_bc_loss_functions
end
# Convert a PDE problem into an OptimizationProblem
function DiffEqBase.discretize(pde_system::PDESystem, discretization::PhysicsInformedNN)
    eqs = pde_system.eq
    bcs = pde_system.bcs

    domains = pde_system.domain
    # dimensionality of equation
    dim = length(domains)

    depvars = [nameof(value(d)) for d in pde_system.depvars]
    indvars = [nameof(value(i)) for i in pde_system.indvars]
    dict_indvars = get_dict_vars(indvars)
    dict_depvars = get_dict_vars(depvars)

    chain = discretization.chain
    initθ = discretization.initθ
    flat_initθ = vcat(initθ...)
    phi = discretization.phi
    derivative = discretization.derivative
    strategy = discretization.strategy

    _pde_loss_function = build_loss_function(eqs,indvars,depvars,
                                                 dict_indvars,dict_depvars,phi, derivative, initθ)

    bc_indvars = get_bc_varibles(bcs,dict_indvars,dict_depvars)
    _bc_loss_functions = [build_loss_function(bc,indvars,depvars,
                                                  dict_indvars,dict_depvars,
                                                  phi, derivative, initθ;
                                                  bc_indvars = bc_indvar) for (bc,bc_indvar) in zip(bcs,bc_indvars)]

    pde_loss_function, bc_loss_function =
    if strategy isa GridTraining
        dx = strategy.dx

        train_sets = generate_training_sets(domains,dx,bcs,
                                            dict_indvars,dict_depvars)

        # the points in the domain and on the boundary
        pde_train_set,bcs_train_set,train_set = train_sets

        pde_loss_function =get_loss_function(_pde_loss_function,
                                                        pde_train_set,
                                                        strategy)

        bc_loss_function =get_loss_function(_bc_loss_functions,
                                                       bcs_train_set,
                                                       strategy)

        (pde_loss_function, bc_loss_function)
    elseif strategy isa StochasticTraining
          bounds = get_bounds(domains,bcs,dict_indvars,dict_depvars)
          pde_bounds, bcs_bounds = bounds
          pde_loss_function = get_loss_function(_pde_loss_function,
                                                          pde_bounds,
                                                          strategy)
          lbs,ubs = bcs_bounds
          number_of_points = length(lbs[1]) == 0 ? 1 : strategy.number_of_points^(1/length(lbs[1]))
          strategy = StochasticTraining(number_of_points = number_of_points)

          bc_loss_function = get_loss_function(_bc_loss_functions,
                                                         bcs_bounds,
                                                         strategy)
          (pde_loss_function, bc_loss_function)
    elseif strategy isa QuasiRandomTraining
         bounds = get_bounds(domains,bcs,dict_indvars,dict_depvars)
         pde_bounds, bcs_bounds = bounds
         pde_loss_function = get_loss_function(_pde_loss_function,
                                                        pde_bounds,
                                                        strategy)
         plbs,pubs = pde_bounds
         blbs,bubs = bcs_bounds
         pl = length(plbs)
         bl = length(blbs[1])
         number_of_points = Int(round(strategy.number_of_points^(bl/pl)))
         strategy = QuasiRandomTraining(number_of_points = number_of_points)

         bc_loss_function = get_loss_function(_bc_loss_functions,
                                                       bcs_bounds,
                                                       strategy)
         (pde_loss_function, bc_loss_function)
    elseif strategy isa QuadratureTraining
        dim<=1 && error("QuadratureTraining works only with dimensionality more than 1")

        (dim<=2 && strategy.algorithm in [CubaCuhre(),CubaDivonne()]
        && error("$(strategy.algorithm) works only with dimensionality more than 2"))

        bounds = get_bounds(domains,bcs,dict_indvars,dict_depvars)
        pde_bounds, bcs_bounds = bounds

        pde_loss_function = get_loss_function(_pde_loss_function,
                                              pde_bounds,
                                              strategy)

        bc_loss_function = get_loss_function(_bc_loss_functions,
                                             bcs_bounds,
                                             strategy)
        (pde_loss_function, bc_loss_function)
    end
  
    function loss_function_(θ,p)
        return pde_loss_function(θ) + bc_loss_function(θ)
    end

    f = OptimizationFunction(loss_function_, GalacticOptim.AutoZygote())
    GalacticOptim.OptimizationProblem(f, flat_initθ)
end<|MERGE_RESOLUTION|>--- conflicted
+++ resolved
@@ -342,19 +342,6 @@
     let_ex = Expr(:let, vars_eq, build_expr(:vect, loss_functions))
     push!(ex.args,  let_ex)
 
-<<<<<<< HEAD
-    us = Expr[]
-    for v in depvars
-        var_num = dict_depvars[v]
-        push!(us,:(($(indvars...), $θ, phi) -> sum(@views phi([$(indvars...)],$θ)[$var_num:$var_num])))
-    end
-    u_ds = Expr[]
-    for (v,v_d) in zip(depvars, depvars_d)
-        var_num = dict_depvars[v]
-        push!(u_ds,:((cord, $θ, phi) -> sum(@views phi(cord,$θ)[$var_num:$var_num])))
-    end
-=======
->>>>>>> 6a028fff
     expr_loss_function = :(($vars) -> begin $ex end)
 end
 
