--- conflicted
+++ resolved
@@ -252,13 +252,9 @@
     eq_lhs = isequal(expand_derivatives(eq.lhs), 0) ? eq.lhs : expand_derivatives(eq.lhs)
     eq_rhs = isequal(expand_derivatives(eq.rhs), 0) ? eq.rhs : expand_derivatives(eq.rhs)
 
-<<<<<<< HEAD
-    left_expr = transform_expression(toexpr(eq_lhs),dict_indvars,dict_depvars,initθ,strategy) #TODO
-    right_expr = transform_expression(toexpr(eq_rhs),dict_indvars,dict_depvars,initθ,strategy) #TODO
-=======
     left_expr = transform_expression(toexpr(eq_lhs),dict_indvars,dict_depvars,chain,initθ,strategy)
     right_expr = transform_expression(toexpr(eq_rhs),dict_indvars,dict_depvars,chain,initθ,strategy)
->>>>>>> b8ed5889
+
     left_expr = Broadcast.__dot__(left_expr)
     right_expr = Broadcast.__dot__(right_expr)
     loss_func = :($left_expr .- $right_expr)
